--- conflicted
+++ resolved
@@ -956,8 +956,6 @@
         commitMutation<FooMutation>(environment, {mutation: myMutation});
       `,
     },
-<<<<<<< HEAD
-=======
     {
       code: `\nrequestSubscription(environemnt, {subscription: graphql\`subscription FooSubscription { id }\`})`,
       errors: [
@@ -1013,7 +1011,6 @@
         requestSubscription<FooSubscription>(environment, {subscription: mySubscription});
       `,
     },
->>>>>>> 6a0e5c15
     {
       filename: 'MyComponent.jsx',
       code: `
